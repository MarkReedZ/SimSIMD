/**
 *  @brief      Collection of Similarity Measures, SIMD-accelerated with SSE, AVX, NEON, SVE.
 *  @file       simsimd.h
 *  @author     Ash Vardanian
 *  @date       March 14, 2023
 *  @copyright  Copyright (c) 2023
 *
 *  References:
 *  x86 intrinsics: https://www.intel.com/content/www/us/en/docs/intrinsics-guide/
 *  Arm intrinsics: https://developer.arm.com/architectures/instruction-sets/intrinsics/
 *  Detecting target CPU features at compile time: https://stackoverflow.com/a/28939692/2766161
 */

#pragma once
#include "spatial.h"

#ifdef __cplusplus
extern "C" {
#endif

typedef enum {
    simsimd_metric_unknown_k = 0,

    // Classics:
    simsimd_metric_ip_k = 'i',
    simsimd_metric_dot_k = 'i',
    simsimd_metric_inner_k = 'i',

    simsimd_metric_cos_k = 'c',
    simsimd_metric_cosine_k = 'c',
    simsimd_metric_angular_k = 'c',

    simsimd_metric_l2sq_k = 'e',
    simsimd_metric_sqeuclidean_k = 'e',

    // Sets:
    simsimd_metric_hamming_k = 'b',
    simsimd_metric_tanimoto_k = 't',
} simsimd_metric_kind_t;

typedef enum {
    simsimd_cap_autovec_k = 0,

    simsimd_cap_arm_neon_k = 1 << 0,
    simsimd_cap_arm_sve_k = 1 << 1,
    simsimd_cap_arm_sve2_k = 1 << 2,

    simsimd_cap_x86_avx2_k = 1 << 10,
    simsimd_cap_x86_avx512_k = 1 << 11,
    simsimd_cap_x86_avx2fp16_k = 1 << 12,
    simsimd_cap_x86_avx512fp16_k = 1 << 13,

    simsimd_cap_x86_amx_k = 1 << 20,
    simsimd_cap_arm_sme_k = 1 << 21,

} simsimd_capability_t;

typedef enum {
    simsimd_datatype_unknown_k,
    simsimd_datatype_f64_k,
    simsimd_datatype_f32_k,
    simsimd_datatype_f16_k,
    simsimd_datatype_i8_k,
    simsimd_datatype_b1_k,
} simsimd_datatype_t;

typedef simsimd_f32_t (*simsimd_metric_punned_t)(void const*, void const*, simsimd_size_t, simsimd_size_t);

#if SIMSIMD_TARGET_X86

inline static unsigned _simsimd_capability_supported_x86(unsigned feature_mask, int function_id, int register_id) {
    unsigned eax, ebx, ecx, edx;
    // Execute CPUID instruction and store results in eax, ebx, ecx, edx
    // Setting %ecx to 0 as well
    __asm__ __volatile__("cpuid" : "=a"(eax), "=b"(ebx), "=c"(ecx), "=d"(edx) : "a"(function_id), "c"(0));
    unsigned register_value;
    switch (register_id) {
    case 0: register_value = eax; break;
    case 1: register_value = ebx; break;
    case 2: register_value = ecx; break;
    case 3: register_value = edx; break;
    default: return 0;
    }

    return (register_value & feature_mask) != 0;
}

#endif

inline static simsimd_capability_t simsimd_capabilities() {

#if SIMSIMD_TARGET_X86

    // Check for AVX2 (Function ID 7, EBX register)
    // https://github.com/llvm/llvm-project/blob/50598f0ff44f3a4e75706f8c53f3380fe7faa896/clang/lib/Headers/cpuid.h#L148
    unsigned supports_avx2 = _simsimd_capability_supported_x86(1 << 5, 7, 1);

    // Check for F16C (Function ID 1, ECX register)
    // https://github.com/llvm/llvm-project/blob/50598f0ff44f3a4e75706f8c53f3380fe7faa896/clang/lib/Headers/cpuid.h#L107
    unsigned supports_f16c = _simsimd_capability_supported_x86(1 << 29, 1, 2);

    // Check for AVX512F (Function ID 7, EBX register)
    // https://github.com/llvm/llvm-project/blob/50598f0ff44f3a4e75706f8c53f3380fe7faa896/clang/lib/Headers/cpuid.h#L155
    unsigned supports_avx512f = _simsimd_capability_supported_x86(1 << 16, 7, 1);

    // Check for AVX512FP16 (Function ID 7, EDX register)
    // https://github.com/llvm/llvm-project/blob/50598f0ff44f3a4e75706f8c53f3380fe7faa896/clang/lib/Headers/cpuid.h#L198C9-L198C23
    unsigned supports_avx512fp16 = _simsimd_capability_supported_x86(1 << 23, 7, 3);

    return (simsimd_capability_t)(                                                 //
        (simsimd_cap_x86_avx2_k * (supports_avx2)) |                               //
        (simsimd_cap_x86_avx512_k * (supports_avx512f)) |                          //
        (simsimd_cap_x86_avx2fp16_k * (supports_avx2 && supports_f16c)) |          //
        (simsimd_cap_x86_avx512fp16_k * (supports_avx512fp16 && supports_avx512f)) //
    );
#endif

#if SIMSIMD_TARGET_ARM

    // Every 64-bit Arm CPU supports NEON
    unsigned supports_neon = 1;
    unsigned long id_aa64isar0_el1 = 0;
    unsigned long id_aa64mmfr2_el1 = 0;

<<<<<<< HEAD
    // TODO: Fix capability checks on aarch64
    // https://github.com/Xilinx/linux-xlnx/blob/cb1f2dbc7e487361688257fccf78bf3f3ce0e9ed/arch/arm64/kernel/cpufeature.c#L2765
=======
    // Seems like Apple Silicon doesn't expose those registers
>>>>>>> 65030a87
#if 0
    // Check the SVE and SVE2 field of ID_AA64ISAR0_EL1 register
    __asm__ __volatile__("mrs %0, id_aa64isar0_el1" : "=r"(id_aa64isar0_el1));
    // Check the MML field of ID_AA64MMFR2_EL1 register
    __asm__ __volatile__("mrs %0, id_aa64mmfr2_el1" : "=r"(id_aa64mmfr2_el1));
#endif

    unsigned supports_sve = (id_aa64isar0_el1 & 0x00000000000000f0) != 0;
    unsigned supports_sve2 = (id_aa64isar0_el1 & 0x000000000000f000) != 0;
    unsigned supports_sme = (id_aa64mmfr2_el1 & 0x00000000000000f0) != 0;

    return (simsimd_capability_t)(                 //
        (simsimd_cap_arm_neon_k * supports_neon) | //
        (simsimd_cap_arm_sve_k * supports_sve) |   //
        (simsimd_cap_arm_sve2_k * supports_sve2) | //
        (simsimd_cap_arm_sme_k * supports_sme)     //
    );

#endif

    return simsimd_cap_autovec_k;
}

/**
 *  @brief  Depending on the hardware capabilities of the CPU detected at runtime, the list of pre-compiled metrics,
 *          and list of preferences from the `allowed`, determines the best suited distance function
 *          implementation.
 */
inline static simsimd_metric_punned_t simsimd_metric_punned( //
    simsimd_metric_kind_t kind,                              //
    simsimd_datatype_t datatype,                             //
    simsimd_capability_t allowed) {

    simsimd_capability_t supported = simsimd_capabilities();
    simsimd_capability_t viable = (simsimd_capability_t)(supported & allowed);

    switch (datatype) {

        // Single-precision floating-point vectors
    case simsimd_datatype_f32_k:

#if SIMSIMD_TARGET_ARM_NEON
        if (viable & simsimd_cap_arm_neon_k)
            switch (kind) {
            case simsimd_metric_ip_k: return (simsimd_metric_punned_t)&simsimd_neon_f32_ip;
            case simsimd_metric_cos_k: return (simsimd_metric_punned_t)&simsimd_neon_f32_cos;
            case simsimd_metric_l2sq_k: return (simsimd_metric_punned_t)&simsimd_neon_f32_l2sq;
            }
#endif
        switch (kind) {
        case simsimd_metric_ip_k: return (simsimd_metric_punned_t)&simsimd_auto_f32_ip;
        case simsimd_metric_cos_k: return (simsimd_metric_punned_t)&simsimd_auto_f32_cos;
        case simsimd_metric_l2sq_k: return (simsimd_metric_punned_t)&simsimd_auto_f32_l2sq;
        }

        // Half-precision floating-point vectors
    case simsimd_datatype_f16_k:

#if SIMSIMD_TARGET_ARM_NEON
        if (viable & simsimd_cap_arm_neon_k)
            switch (kind) {
            case simsimd_metric_ip_k: return (simsimd_metric_punned_t)&simsimd_neon_f16_ip;
            case simsimd_metric_cos_k: return (simsimd_metric_punned_t)&simsimd_neon_f16_cos;
            case simsimd_metric_l2sq_k: return (simsimd_metric_punned_t)&simsimd_neon_f16_l2sq;
            }
#endif
#if SIMSIMD_TARGET_ARM_SVE
        if (viable & simsimd_cap_arm_sve_k)
            switch (kind) {
            case simsimd_metric_ip_k: return (simsimd_metric_punned_t)&simsimd_sve_f16_ip;
            case simsimd_metric_cos_k: return (simsimd_metric_punned_t)&simsimd_sve_f16_cos;
            case simsimd_metric_l2sq_k: return (simsimd_metric_punned_t)&simsimd_sve_f16_l2sq;
            }
#endif
#if SIMSIMD_TARGET_X86_AVX2
        if (viable & simsimd_cap_x86_avx2_k)
            switch (kind) {
            case simsimd_metric_ip_k: return (simsimd_metric_punned_t)&simsimd_avx2_f16_ip;
            case simsimd_metric_cos_k: return (simsimd_metric_punned_t)&simsimd_avx2_f16_cos;
            case simsimd_metric_l2sq_k: return (simsimd_metric_punned_t)&simsimd_avx2_f16_l2sq;
            }
#endif
#if SIMSIMD_TARGET_X86_AVX512
        if (viable & simsimd_cap_x86_avx512_k)
            switch (kind) {
            case simsimd_metric_ip_k: return (simsimd_metric_punned_t)&simsimd_avx512_f16_ip;
            case simsimd_metric_cos_k: return (simsimd_metric_punned_t)&simsimd_avx512_f16_cos;
            case simsimd_metric_l2sq_k: return (simsimd_metric_punned_t)&simsimd_avx512_f16_l2sq;
            }
#endif

        switch (kind) {
        case simsimd_metric_ip_k: return (simsimd_metric_punned_t)&simsimd_auto_f16_ip;
        case simsimd_metric_cos_k: return (simsimd_metric_punned_t)&simsimd_auto_f16_cos;
        case simsimd_metric_l2sq_k: return (simsimd_metric_punned_t)&simsimd_auto_f16_l2sq;
        }

    // Single-byte integer vectors
    case simsimd_datatype_i8_k:
#if SIMSIMD_TARGET_ARM_NEON
        if (viable & simsimd_cap_arm_neon_k)
            switch (kind) {
            case simsimd_metric_ip_k: return (simsimd_metric_punned_t)&simsimd_neon_i8_ip;
            case simsimd_metric_cos_k: return (simsimd_metric_punned_t)&simsimd_neon_i8_cos;
            case simsimd_metric_l2sq_k: return (simsimd_metric_punned_t)&simsimd_neon_i8_l2sq;
            }
#endif
#if SIMSIMD_TARGET_X86_AVX2
        if (viable & simsimd_cap_x86_avx2_k)
            switch (kind) {
            case simsimd_metric_ip_k: return (simsimd_metric_punned_t)&simsimd_avx2_i8_ip;
            case simsimd_metric_cos_k: return (simsimd_metric_punned_t)&simsimd_avx2_i8_cos;
            case simsimd_metric_l2sq_k: return (simsimd_metric_punned_t)&simsimd_avx2_i8_l2sq;
            }
#endif

        switch (kind) {
        case simsimd_metric_ip_k: return (simsimd_metric_punned_t)&simsimd_auto_i8_ip;
        case simsimd_metric_cos_k: return (simsimd_metric_punned_t)&simsimd_auto_i8_cos;
        case simsimd_metric_l2sq_k: return (simsimd_metric_punned_t)&simsimd_auto_i8_l2sq;
        }
    }
}

#ifdef __cplusplus
}
#endif<|MERGE_RESOLUTION|>--- conflicted
+++ resolved
@@ -122,12 +122,8 @@
     unsigned long id_aa64isar0_el1 = 0;
     unsigned long id_aa64mmfr2_el1 = 0;
 
-<<<<<<< HEAD
     // TODO: Fix capability checks on aarch64
     // https://github.com/Xilinx/linux-xlnx/blob/cb1f2dbc7e487361688257fccf78bf3f3ce0e9ed/arch/arm64/kernel/cpufeature.c#L2765
-=======
-    // Seems like Apple Silicon doesn't expose those registers
->>>>>>> 65030a87
 #if 0
     // Check the SVE and SVE2 field of ID_AA64ISAR0_EL1 register
     __asm__ __volatile__("mrs %0, id_aa64isar0_el1" : "=r"(id_aa64isar0_el1));
