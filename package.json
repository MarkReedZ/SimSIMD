{
  "name": "simsimd",
  "version": "3.0.0",
  "description": "Vector Similarity Functions 3x-200x Faster than SciPy and NumPy",
  "author": "Ash Vardanian",
  "license": "Apache 2.0",
  "main": "javascript/simsimd.js",
  "type": "module",
  "repository": {
    "type": "git",
    "url": "https://github.com/ashvardanian/simsimd.git"
  },
  "gypfile": true,
  "engines": {
    "node": "~10 >=10.20 || >=12.17"
  },
  "dependencies": {
    "@types/node": "^20.4.5",
    "bindings": "~1.2.1",
    "node-addon-api": "^3.0.0"
  },
  "scripts": {
    "test": "node --test ./javascript/test.js",
    "bench": "node ./javascript/bench.js"
  },
  "devDependencies": {
    "@semantic-release/exec": "^6.0.3",
    "@semantic-release/git": "^10.0.1",
    "benchmark": "^2.1.4",
    "conventional-changelog-eslint": "^3.0.9",
<<<<<<< HEAD
    "mathjs": "^11.11.2",
    "usearch": "^2.7.2",
=======
>>>>>>> 75a9bb90
    "node-gyp": "^8.3.0",
    "semantic-release": "^21.1.2",
    "typescript": "^5.1.6"
  }
}<|MERGE_RESOLUTION|>--- conflicted
+++ resolved
@@ -28,11 +28,8 @@
     "@semantic-release/git": "^10.0.1",
     "benchmark": "^2.1.4",
     "conventional-changelog-eslint": "^3.0.9",
-<<<<<<< HEAD
     "mathjs": "^11.11.2",
     "usearch": "^2.7.2",
-=======
->>>>>>> 75a9bb90
     "node-gyp": "^8.3.0",
     "semantic-release": "^21.1.2",
     "typescript": "^5.1.6"
